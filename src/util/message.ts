--- conflicted
+++ resolved
@@ -309,10 +309,7 @@
     type: 'error',
     title: haveMessage ? title : undefined,
     message: haveMessage ? options.message : title,
-<<<<<<< HEAD
     allowSuppress: options.allowSuppress,
-=======
->>>>>>> 7a293f89
     replace: options.replace,
     actions: details !== undefined ? [{
       title: 'More',
