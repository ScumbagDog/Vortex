--- conflicted
+++ resolved
@@ -7,7 +7,6 @@
 const SEC_PER_MONTH = SEC_PER_DAY * 30;
 const SEC_PER_YEAR = SEC_PER_DAY * 365;
 
-<<<<<<< HEAD
 export type TimeMode = 'relative' | 'absolute';
 
 let timeMode = 'relative';
@@ -19,7 +18,7 @@
 /**
  * format the specified date in a user-friendly way, depending on the globally set time mode
  */
-export function userFriendlyTime(date: Date, t: I18next.TFunction, locale: string): string {
+export function userFriendlyTime(date: Date, t: TFunction, locale: string): string {
   if (timeMode === 'relative') {
     return relativeTime(date, t);
   } else {
@@ -27,10 +26,7 @@
   }
 }
 
-function relativeTime(date: Date, t: I18next.TFunction): string {
-=======
 function relativeTime(date: Date, t: TFunction): string {
->>>>>>> 7a293f89
   let deltaSec = (Date.now() - date.getTime()) / 1000;
 
   if (isNaN(deltaSec)) {
