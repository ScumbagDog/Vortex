import { log } from '../util/log';

import IconBase from './Icon.base';

import * as Promise from 'bluebird';
// using fs directly because the svg may be bundled inside the asar so
// we need the electron-fs hook here
import { remote } from 'electron';
import * as fs from 'fs';
import update from 'immutability-helper';
import * as path from 'path';
import * as React from 'react';

export interface IIconProps {
  id?: string;
  className?: string;
  style?: React.CSSProperties;
  set?: string;
  name: string;
  spin?: boolean;
  pulse?: boolean;
  stroke?: boolean;
  hollow?: boolean;
  border?: boolean;
  flip?: 'horizontal' | 'vertical';
  rotate?: number;
  rotateId?: string;
  // avoid using this! These styles may affect other instances of this icon
  svgStyle?: string;
}

export function installIconSet(set: string, setPath: string): Promise<Set<string>> {
  const newset = document.createElement('div');
  newset.id = 'iconset-' + set;
  document.getElementById('icon-sets').appendChild(newset);
  log('info', 'read font', setPath);
  return new Promise((resolve, reject) => {
    fs.readFile(setPath, {}, (err, data) => {
      if (err !== null) {
        return reject(err);
      }
      return resolve(data);
    });
  })
    .then(data => {
      newset.innerHTML = data.toString();
      const newSymbols = newset.querySelectorAll('symbol');
      const newSet = new Set<string>();
      newSymbols.forEach(ele => {
        newSet.add(ele.id);
      });
      return newSet;
    });
}

class Icon extends React.Component<IIconProps, { sets: { [setId: string]: Set<string> } }> {
  constructor(props: IIconProps) {
    super(props);

    this.state = {
      sets: {},
    };
  }

  public render(): JSX.Element {
<<<<<<< HEAD
    return <IconBase {...this.props} getSet={this.loadSet} />;
=======
    const { id, name, style, svgStyle } = this.props;

    let classes = ['icon', `icon-${name}`];
    // avoid using css for transforms. For one thing this is more flexible but more importantly
    // it has no interactions with other css. For example css transforms tend to break z ordering
    const transforms = [];

    if (this.props.spin || (name === 'spinner')) {
      classes.push('icon-spin');
    }

    if (this.props.pulse) {
      classes.push('icon-pulse');
    }

    if (this.props.border) {
      classes.push('icon-border');
    }

    if (this.props.stroke) {
      classes.push('icon-stroke');
    }

    if (this.props.hollow) {
      classes.push('icon-hollow');
    }

    if (this.props.flip) {
      transforms.push(this.props.flip === 'horizontal'
        ? `scale(-1, 1)`
        : `scale(1, -1)`);
    }

    if (this.props.rotate) {
      // narf... I can't use css transform for the rotation because that somehow
      // messes up the z-ordering of items.
      // with svg transforms we have to provide the center of rotation ourselves
      // and we can't use relative units.
      if (this.mCurrentSize !== undefined) {
        const { width, height } = this.mCurrentSize;
        transforms.push(
          `rotate(${this.props.rotate}, ${Math.floor(width / 2)}, ${Math.floor(height / 2)})`);
      }
    }

    if (this.props.className !== undefined) {
      classes = classes.concat(this.props.className.split(' '));
    }

    return (
      <svg
        id={id}
        preserveAspectRatio='xMidYMid meet'
        className={classes.join(' ')}
        style={style}
        ref={this.props.rotate && (this.mCurrentSize === undefined) ? this.setRef : undefined}
      >
        {svgStyle !== undefined ? <style type='text/css'>{svgStyle}</style> : null}
        <use className='svg-use' xlinkHref={`#icon-${name}`} transform={transforms.join(' ')} />
      </svg>
    );
>>>>>>> 54e6e677
  }

  private loadSet = (set: string): Promise<Set<string>> => {
    const { sets } = this.state;
    if (sets[set] === undefined) {
      { // mark the set as being loaded
        const copy = { ...sets };
        copy[set] = null;

        this.setState(update(this.state, { sets: { $set: copy } }));
      }

      // different extensions don't share the sets global so check in the dom
      // to see if the iconset is already loaded after all
      const existing = document.getElementById('iconset-' + set);

      let loadProm: Promise<Set<string>>;

      if (existing !== null) {
        const newSymbols = existing.querySelectorAll('symbol');
        const newSet = new Set<string>();
        newSymbols.forEach(ele => {
          newSet.add(ele.id);
        });
        loadProm = Promise.resolve(newSet);
      } else {
        // make sure that no other icon instance tries to render this icon
        const fontPath = path.resolve(remote.app.getAppPath(), 'assets', 'fonts', set + '.svg');
        loadProm = installIconSet(set, fontPath);
      }

      return loadProm.then((newSet: Set<string>) => {
        // need to copy the _current_ sets because for all we know another load might have completed
        // in the meantime
        const copy = { ...this.state.sets };
        copy[set] = newSet;
        this.setState(update(this.state, { sets: { $set: copy } }));
        return newSet;
      });
    } else {
      return Promise.resolve(sets[set]);
    }
  }
}

export default Icon;<|MERGE_RESOLUTION|>--- conflicted
+++ resolved
@@ -63,71 +63,7 @@
   }
 
   public render(): JSX.Element {
-<<<<<<< HEAD
     return <IconBase {...this.props} getSet={this.loadSet} />;
-=======
-    const { id, name, style, svgStyle } = this.props;
-
-    let classes = ['icon', `icon-${name}`];
-    // avoid using css for transforms. For one thing this is more flexible but more importantly
-    // it has no interactions with other css. For example css transforms tend to break z ordering
-    const transforms = [];
-
-    if (this.props.spin || (name === 'spinner')) {
-      classes.push('icon-spin');
-    }
-
-    if (this.props.pulse) {
-      classes.push('icon-pulse');
-    }
-
-    if (this.props.border) {
-      classes.push('icon-border');
-    }
-
-    if (this.props.stroke) {
-      classes.push('icon-stroke');
-    }
-
-    if (this.props.hollow) {
-      classes.push('icon-hollow');
-    }
-
-    if (this.props.flip) {
-      transforms.push(this.props.flip === 'horizontal'
-        ? `scale(-1, 1)`
-        : `scale(1, -1)`);
-    }
-
-    if (this.props.rotate) {
-      // narf... I can't use css transform for the rotation because that somehow
-      // messes up the z-ordering of items.
-      // with svg transforms we have to provide the center of rotation ourselves
-      // and we can't use relative units.
-      if (this.mCurrentSize !== undefined) {
-        const { width, height } = this.mCurrentSize;
-        transforms.push(
-          `rotate(${this.props.rotate}, ${Math.floor(width / 2)}, ${Math.floor(height / 2)})`);
-      }
-    }
-
-    if (this.props.className !== undefined) {
-      classes = classes.concat(this.props.className.split(' '));
-    }
-
-    return (
-      <svg
-        id={id}
-        preserveAspectRatio='xMidYMid meet'
-        className={classes.join(' ')}
-        style={style}
-        ref={this.props.rotate && (this.mCurrentSize === undefined) ? this.setRef : undefined}
-      >
-        {svgStyle !== undefined ? <style type='text/css'>{svgStyle}</style> : null}
-        <use className='svg-use' xlinkHref={`#icon-${name}`} transform={transforms.join(' ')} />
-      </svg>
-    );
->>>>>>> 54e6e677
   }
 
   private loadSet = (set: string): Promise<Set<string>> => {
