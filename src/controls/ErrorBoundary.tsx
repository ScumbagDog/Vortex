<<<<<<< HEAD
import { ComponentEx, translate } from '../util/ComponentEx';
import { isOutdated } from '../util/errorHandling';
=======
import { ComponentEx } from '../util/ComponentEx';
import { isOutdated, didIgnoreError } from '../util/errorHandling';
>>>>>>> aa407c86
import { genHash } from '../util/genHash';

import Icon from './Icon';
import { IconButton } from './TooltipControls';

import { remote } from 'electron';
import * as React from 'react';
import { Alert, Button } from 'react-bootstrap';
import { WithTranslation } from 'react-i18next';

export interface IErrorBoundaryProps extends WithTranslation {
  visible?: boolean;
  onHide?: () => void;
  className?: string;
}

interface IErrorBoundaryState {
  error: Error;
  errorInfo: React.ErrorInfo;
}

class ErrorBoundary extends ComponentEx<IErrorBoundaryProps, IErrorBoundaryState> {
  constructor(props: IErrorBoundaryProps) {
    super(props);

    this.state = {
      error: undefined,
      errorInfo: undefined,
    };
  }

  public componentDidCatch(error: Error, errorInfo: React.ErrorInfo) {
    this.setState({ error, errorInfo });
  }

  public render(): React.ReactNode {
    const { t, className, onHide, visible } = this.props;
    const { error } = this.state;

    if (error === undefined) {
      return React.Children.only(this.props.children);
    }

    const classes = (className || '').split(' ');
    classes.push('errorboundary');

    return visible ? (
      <div className={classes.join(' ')}>
        <Alert className='render-failure' bsStyle='danger'>
          <Icon className='render-failure-icon' name='sad' />
          <div className='render-failure-text'>{t('Failed to render.')}</div>
          <div className='render-failure-buttons'>
            {(isOutdated() || didIgnoreError()) ? null : <Button onClick={this.report}>{t('Report')}</Button>}
            <Button onClick={this.retryRender}>{t('Retry')}</Button>
          </div>
          {(onHide !== undefined)
            ? (
              <IconButton
                className='error-boundary-close'
                tooltip={t('Hide')}
                icon='close'
                onClick={onHide}
              />)
              : null}
        </Alert>
      </div>
      ) : null;
  }

  private report = () => {
    const { events } = this.context.api;
    const { onHide } = this.props;
    const { error, errorInfo } = this.state;
    if (onHide !== undefined) {
      onHide();
    }
    events.emit('report-feedback', error.stack.split('\n')[0], `Component rendering error

Vortex Version: ${remote.app.getVersion()},

${error.stack}

ComponentStack:
  ${errorInfo.componentStack}
`, [], genHash(error));
  }

  private retryRender = () => {
    this.setState({ error: undefined, errorInfo: undefined });
  }

}

export default translate(['common'])(ErrorBoundary);<|MERGE_RESOLUTION|>--- conflicted
+++ resolved
@@ -1,10 +1,5 @@
-<<<<<<< HEAD
 import { ComponentEx, translate } from '../util/ComponentEx';
-import { isOutdated } from '../util/errorHandling';
-=======
-import { ComponentEx } from '../util/ComponentEx';
 import { isOutdated, didIgnoreError } from '../util/errorHandling';
->>>>>>> aa407c86
 import { genHash } from '../util/genHash';
 
 import Icon from './Icon';
