--- conflicted
+++ resolved
@@ -10,11 +10,7 @@
 import * as storeHelperT from '../util/storeHelper';
 import { truthy } from '../util/util';
 
-<<<<<<< HEAD
-import * as Promise from 'bluebird';
-=======
 import Promise from 'bluebird';
->>>>>>> 7a293f89
 import { ipcMain, screen } from 'electron';
 import * as Redux from 'redux';
 import TrayIcon from './TrayIcon';
