import { IExtensionApi } from '../../../types/IExtensionContext';
import { log } from '../../../util/log';
import { getSafe } from '../../../util/storeHelper';
import { truthy } from '../../../util/util';
import { nexusGameId } from './convertGameId';

import { gameById } from '../../gamemode_management/selectors';
import { setModAttribute } from '../../mod_management/actions/mods';
import { IMod } from '../../mod_management/types/IMod';

import { setLastUpdateCheck } from '../actions/session';

import * as Promise from 'bluebird';
import I18next from 'i18next';
import NexusT, { IFileInfo, IFileUpdate, IModFiles, IModInfo,
                 IUpdateEntry, NexusError, RateLimitError } from 'nexus-api';
import * as Redux from 'redux';
import * as semvish from 'semvish';

const ONE_MINUTE = 60 * 1000;
const ONE_DAY = 24 * 60 * ONE_MINUTE;
const ONE_WEEK = 7 * ONE_DAY;
export const ONE_MONTH = 30 * ONE_DAY;
const UPDATE_CHECK_TIMEOUT = 5 * ONE_MINUTE;

/**
 * fetch a list of mods, updated within a certain time range
 *
 * @param {Redux.Store<any>} store
 * @param {NexusT} nexus
 * @param {string} gameId game to fetch for
 * @param {number} minAge timestamp of the least recently updated mod we're interested in
 * @returns {Promise<IUpdateEntry[]>}
 */
export function fetchRecentUpdates(store: Redux.Store<any>,
                                   nexus: NexusT,
                                   gameId: string,
                                   minAge: number): Promise<IUpdateEntry[]> {
  const state = store.getState();
  const now = Date.now();
  const lastUpdate = getSafe(state, ['session', 'nexus', 'lastUpdate', gameId], {
    time: 0,
    range: 0,
    updateList: [],
  });

  const timeSinceUpdate = now - lastUpdate.time;

  if ((timeSinceUpdate < UPDATE_CHECK_TIMEOUT) && ((now - minAge) < lastUpdate.range)) {
    // don't fetch same or smaller range again within 5 minutes
    return Promise.resolve(
      getSafe(state, ['session', 'nexus', 'lastUpdate', gameId, 'updateList'], []));
  } else {
    // round elapsed time since minAge to day/week/month
    const period = (now - minAge) < ONE_DAY
      ? '1d'
      : (now - minAge) < ONE_WEEK
      ? '1w'
      : '1m';

    const range = {
      '1d': ONE_DAY,
      '1w': ONE_WEEK,
      '1m': ONE_MONTH,
    }[period];

    return Promise.resolve(nexus.getRecentlyUpdatedMods(
          period, nexusGameId(gameById(state, gameId), gameId)))
      .then(recentUpdates => {
        store.dispatch(setLastUpdateCheck(gameId, now, range, recentUpdates));
        return Promise.resolve(recentUpdates);
      });
  }
}

/**
 * check if there is a newer mod version on the server
 *
 * @param {NexusT} nexus
 * @param {string} gameId
 * @param {string} modId
 * @param {number} newestFileId
 * @param {string} version
 * @param {number} uploadedTimestamp
 * @return {Promise<IFileInfo>}
 *
 */
export function checkModVersion(store: Redux.Store<any>, nexus: NexusT,
                                gameMode: string, mod: IMod): Promise<void> {
  const nexusModId: number =
      parseInt(getSafe(mod.attributes, ['modId'], undefined), 10);

  if (isNaN(nexusModId)) {
    return Promise.resolve();
  }

  const gameId = getSafe(mod.attributes, ['downloadGame'], undefined) || gameMode;
  const game = gameById(store.getState(), gameId);

<<<<<<< HEAD
  return Promise.resolve(nexus.getModFiles(nexusModId,
    nexusGameId(game)))
      .then(result => updateFileAttributes(store.dispatch, gameMode, mod, result))
      .tapCatch(() => {
        setNoUpdateAttributes(store.dispatch, gameId, mod);
      });
=======
  return Promise.resolve(nexus.getModFiles(nexusModId, nexusGameId(game)))
    .then(result => updateFileAttributes(store.dispatch, gameMode, mod, result));
>>>>>>> 512f99b3
}

/**
 * based on file update information, find the newest version of the file
 * @param fileUpdates
 * @param fileId
 */
function findLatestUpdate(fileUpdates: IFileUpdate[], updateChain: IFileUpdate[], fileId: number) {
  const updatedFile = fileUpdates.find(file => file.old_file_id === fileId);
  return (updatedFile !== undefined)
    ? findLatestUpdate(fileUpdates, updateChain.concat([ updatedFile ]), updatedFile.new_file_id)
    : updateChain;
}

function update(dispatch: Redux.Dispatch<any>,
                gameId: string,
                mod: IMod,
                attribute: string,
                newValue: any) {
  // previously this would only update the attribute if it was already
  // set on the mod. I just can't think of a good reason to do that any more
  dispatch(setModAttribute(gameId, mod.id, attribute, newValue));
}

function updateModAttributes(dispatch: Redux.Dispatch<any>,
                             gameId: string,
                             mod: IMod,
                             modInfo: IModInfo) {
  if (modInfo.endorsement !== undefined) {
    update(dispatch, gameId, mod, 'endorsed', modInfo.endorsement.endorse_status);
  }
  if (getSafe(mod.attributes, ['category'], undefined) === undefined) {
    update(dispatch, gameId, mod, 'category', modInfo.category_id);
  }
  update(dispatch, gameId, mod, 'shortDescription', modInfo.summary);
  update(dispatch, gameId, mod, 'description', modInfo.description);
  update(dispatch, gameId, mod, 'pictureUrl', modInfo.picture_url);
  update(dispatch, gameId, mod, 'author', modInfo.author);
}

function updateLatestFileAttributes(dispatch: Redux.Dispatch<any>,
                                    gameId: string,
                                    mod: IMod,
                                    file: IFileInfo) {
  update(dispatch, gameId, mod, 'newestVersion', file.version);

  if ((file.category_name === 'OLD_VERSION') || !truthy(file.category_name)) {
    // file was removed from mod or is old, either way there should be a new version available
    // but we have no way of determining which it is.
    update(dispatch, gameId, mod, 'newestFileId', 'unknown');
  } else {
    update(dispatch, gameId, mod, 'newestFileId', file.file_id);
  }
}

function setNoUpdateAttributes(dispatch: Redux.Dispatch<any>,
                               gameId: string,
                               mod: IMod) {
  update(dispatch, gameId, mod, 'newestVersion', undefined);
  update(dispatch, gameId, mod, 'newestFileId', undefined);
}

function updateFileAttributes(dispatch: Redux.Dispatch<any>,
                              gameId: string,
                              mod: IMod,
                              files: IModFiles) {
  const fileId = getSafe(mod.attributes, ['fileId'], undefined);
  const latestFileId = fileId;
  let fileUpdates: IFileUpdate[] = findLatestUpdate(files.file_updates, [], latestFileId);
  if (fileUpdates.length === 0) {
    // update not found through update-chain. If there is only a single file that
    // isn't marked as old we assume that is the right update.
    const notOld = files.files.filter(file => (file.category_id !== 4) && (file.category_id !== 6));
    if ((notOld.length === 1) && (notOld[0].file_id !== fileId)) {
      fileUpdates = [{
        old_file_id: fileId,
        old_file_name: getSafe(mod.attributes, ['logicalFileName'], undefined),
        new_file_id: notOld[0].file_id,
        new_file_name: notOld[0].file_name,
        uploaded_time: notOld[0].uploaded_time,
        uploaded_timestamp: notOld[0].uploaded_timestamp,
      }];
    }
  }

  // collect the changelogs of all the versions > currently installed and <= newest
  const changelog = fileUpdates
    .map(fileUpdate => {
      const file = files.files.find(iter => iter.file_id === fileUpdate.new_file_id);
      return file !== undefined ? file.changelog_html : undefined;
    })
    .filter(change => change !== undefined)
    .join('</br>');

  if (changelog.length > 0) {
    update(dispatch, gameId, mod, 'newestChangelog', { format: 'html', content: changelog });
  } else {
    update(dispatch, gameId, mod, 'newestChangelog', undefined);
  }

  let updatedFile = fileUpdates.length > 0
    ? files.files.find(file => file.file_id === fileUpdates[fileUpdates.length - 1].new_file_id)
    : files.files.find(file => file.file_id === fileId);
  if ((updatedFile === undefined) && truthy(mod.attributes.version)) {
    try {
      updatedFile = files.files.find(file => semvish.eq(file.mod_version, mod.attributes.version));
    } catch (err) {
      // nop
    }
  }
  if (updatedFile !== undefined) {
    updateLatestFileAttributes(dispatch, gameId, mod, updatedFile);
  } else {
    setNoUpdateAttributes(dispatch, gameId, mod);
  }
}

function errorFromNexus(err: NexusError): Error {
  if (err.statusCode >= 500) {
    return new Error(`Internal server error (${err.statusCode}, ${err.request}):` + err.message);
  } else if (err.statusCode >= 400) {
    return new Error(`Not found (${err.statusCode}, ${err.request}): ` + err.message);
  } else {
    return new Error(`${err.message} (${err.statusCode}, ${err.request})`);
  }
}

export function retrieveModInfo(
    nexus: NexusT,
    api: IExtensionApi,
    gameMode: string,
    mod: IMod,
    t: I18next.TFunction): Promise<void> {
  const store = api.store;
  const nexusModId: string = getSafe(mod.attributes, ['modId'], undefined);
  if ((nexusModId === undefined) || (nexusModId.length === 0)) {
    return Promise.resolve();
  }
  const gameId = getSafe(mod.attributes, ['downloadGame'], gameMode);
  const nexusIdNum = parseInt(nexusModId, 10);
  // if the endorsement state is unknown, request it
  return Promise.resolve(nexus.getModInfo(nexusIdNum,
                                          nexusGameId(gameById(store.getState(), gameId))))
    .then((modInfo: IModInfo) => {
      if (modInfo !== undefined) {
        updateModAttributes(store.dispatch, gameMode, mod, modInfo);
      }
    })
    .catch(RateLimitError, err => {
      api.sendNotification({
        id: 'rate-limit-exceeded',
        type: 'warning',
        title: 'Rate-limit exceeded',
        message: 'You wont be able to use network features until the next full hour.',
      });
    })
    .catch((err: NexusError) => {
      if (err.statusCode === 404) {
        return;
      }
      log('warn', 'An error occurred looking up a mod', {
        error: errorFromNexus(err),
        gameId,
        modId: nexusModId,
      });
    });
}<|MERGE_RESOLUTION|>--- conflicted
+++ resolved
@@ -17,7 +17,7 @@
 import * as Redux from 'redux';
 import * as semvish from 'semvish';
 
-const ONE_MINUTE = 60 * 1000;
+export const ONE_MINUTE = 60 * 1000;
 const ONE_DAY = 24 * 60 * ONE_MINUTE;
 const ONE_WEEK = 7 * ONE_DAY;
 export const ONE_MONTH = 30 * ONE_DAY;
@@ -64,10 +64,14 @@
       '1m': ONE_MONTH,
     }[period];
 
+    log('debug', '[update check] using range', { gameId, period });
+
     return Promise.resolve(nexus.getRecentlyUpdatedMods(
           period, nexusGameId(gameById(state, gameId), gameId)))
       .then(recentUpdates => {
-        store.dispatch(setLastUpdateCheck(gameId, now, range, recentUpdates));
+        // store 5 minutes ago for the time of the last update check, since
+        // the list is cached and might be that outdated
+        store.dispatch(setLastUpdateCheck(gameId, now - 5 * ONE_MINUTE, range, recentUpdates));
         return Promise.resolve(recentUpdates);
       });
   }
@@ -97,17 +101,11 @@
   const gameId = getSafe(mod.attributes, ['downloadGame'], undefined) || gameMode;
   const game = gameById(store.getState(), gameId);
 
-<<<<<<< HEAD
-  return Promise.resolve(nexus.getModFiles(nexusModId,
-    nexusGameId(game)))
+  return Promise.resolve(nexus.getModFiles(nexusModId, nexusGameId(game)))
       .then(result => updateFileAttributes(store.dispatch, gameMode, mod, result))
       .tapCatch(() => {
         setNoUpdateAttributes(store.dispatch, gameId, mod);
       });
-=======
-  return Promise.resolve(nexus.getModFiles(nexusModId, nexusGameId(game)))
-    .then(result => updateFileAttributes(store.dispatch, gameMode, mod, result));
->>>>>>> 512f99b3
 }
 
 /**
