import * as fs from '../../../util/fs';
import { log } from '../../../util/log';
import { getSafe, setSafe } from '../../../util/storeHelper';
import { deBOM } from '../../../util/util';

import chromePath from './chromePath';

<<<<<<< HEAD
import * as Promise from 'bluebird';
=======
import Promise from 'bluebird';
>>>>>>> 7a293f89

/**
 * changes the chrome config file to allow for handling of the specified url scheme.
 * This has no effect if chrome is running
 */
function chromeAllowScheme(scheme: string): Promise<boolean> {
  let changed = false;

  return chromePath()
  .then((statePath) => fs.readFileAsync(statePath, { encoding: 'utf8' })
    .then((content: string) => {
      let state = JSON.parse(deBOM(content));
      log('info', 'protocol handler', state.protocol_handler);
      const currentState = getSafe(state, ['protocol_handler', 'excluded_schemes', scheme], true);
      log('info', 'current state', currentState);
      if (currentState) {
        state = setSafe(state, ['protocol_handler', 'excluded_schemes', scheme], false);
        changed = true;
        return fs.writeFileAsync(statePath + '.temp', JSON.stringify(state))
        .then(() => fs.unlinkAsync(statePath))
        .then(() => fs.renameAsync(statePath + '.temp', statePath));
      } else {
        return Promise.resolve();
      }
    }))
  .then(() => Promise.resolve(changed));
}

export default chromeAllowScheme;<|MERGE_RESOLUTION|>--- conflicted
+++ resolved
@@ -5,11 +5,7 @@
 
 import chromePath from './chromePath';
 
-<<<<<<< HEAD
-import * as Promise from 'bluebird';
-=======
 import Promise from 'bluebird';
->>>>>>> 7a293f89
 
 /**
  * changes the chrome config file to allow for handling of the specified url scheme.
