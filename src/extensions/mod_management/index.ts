import { dismissNotification, ICheckbox, updateNotification } from '../../actions/notifications';
import { setSettingsPage, startActivity, stopActivity } from '../../actions/session';
import {
  IExtensionApi,
  IExtensionContext,
  MergeFunc,
  MergeTest,
} from '../../types/IExtensionContext';
import {IGame} from '../../types/IGame';
import {IState} from '../../types/IState';
import { ITableAttribute } from '../../types/ITableAttribute';
import {ITestResult} from '../../types/ITestResult';
import { ProcessCanceled, TemporaryError, UserCanceled } from '../../util/CustomErrors';
import Debouncer from '../../util/Debouncer';
import * as fs from '../../util/fs';
import getNormalizeFunc, { Normalize } from '../../util/getNormalizeFunc';
import getVortexPath from '../../util/getVortexPath';
import LazyComponent from '../../util/LazyComponent';
import { log } from '../../util/log';
import { showError } from '../../util/message';
import onceCB from '../../util/onceCB';
import ReduxProp from '../../util/ReduxProp';
import {
  activeGameId,
  activeProfile,
  currentGameDiscovery,
  installPath,
  installPathForGame,
} from '../../util/selectors';
import {getSafe} from '../../util/storeHelper';
import { isChildPath, removePersistent, setdefault, truthy } from '../../util/util';

import {setDownloadModInfo} from '../download_management/actions/state';
import {getGame} from '../gamemode_management/util/getGame';
import { setModEnabled } from '../profile_management/actions/profiles';
import { IProfile, IProfileMod } from '../profile_management/types/IProfile';

import { setDeploymentNecessary } from './actions/deployment';
import {removeMod, setModAttribute} from './actions/mods';
import { setDeploymentProblem, showExternalChanges } from './actions/session';
import {setTransferMods} from './actions/transactions';
import {deploymentReducer} from './reducers/deployment';
import {modsReducer} from './reducers/mods';
import {sessionReducer} from './reducers/session';
import {settingsReducer} from './reducers/settings';
import {transactionsReducer} from './reducers/transactions';
import {IDeployedFile, IFileChange, IUnavailableReason} from './types/IDeploymentMethod';
import {IFileEntry} from './types/IFileEntry';
import {IFileMerge} from './types/IFileMerge';
import {IMod} from './types/IMod';
import {IModSource} from './types/IModSource';
import {InstallFunc} from './types/InstallFunc';
import {IResolvedMerger} from './types/IResolvedMerger';
import {TestSupported} from './types/TestSupported';
import { loadActivation, saveActivation } from './util/activationStore';
import allTypesSupported from './util/allTypesSupported';
import * as basicInstaller from './util/basicInstaller';
import { purgeMods } from './util/deploy';
import { getAllActivators, getCurrentActivator, getSelectedActivator,
         getSupportedActivators, registerDeploymentMethod } from './util/deploymentMethods';
import { NoDeployment } from './util/exceptions';
import { registerAttributeExtractor } from './util/filterModInfo';
import getModPaths from './util/getModPaths';
import renderModName from './util/modName';
import sortMods, { CycleError } from './util/sort';
import ActivationButton from './views/ActivationButton';
import DeactivationButton from './views/DeactivationButton';
import {} from './views/ExternalChangeDialog';
import {} from './views/FixDeploymentDialog';
import {} from './views/ModList';
import {} from './views/Settings';

import { onAddMod, onGameModeActivated, onModsChanged, onPathsChanged,
         onRemoveMod, onStartInstallDownload } from './eventHandlers';
import InstallManager from './InstallManager';
import deployMods from './modActivation';
import mergeMods, { MERGED_PATH } from './modMerging';
import preStartDeployHook from './preStartDeployHook';
import getText from './texts';

import * as Promise from 'bluebird';
import * as path from 'path';
import * as Redux from 'redux';
import shortid = require('shortid');

let installManager: InstallManager;

interface IInstaller {
  id: string;
  priority: number;
  testSupported: TestSupported;
  install: InstallFunc;
}

const installers: IInstaller[] = [];

const modSources: IModSource[] = [];

const mergers: IFileMerge[] = [];

function registerInstaller(id: string, priority: number,
                           testSupported: TestSupported, install: InstallFunc) {
  installers.push({ id, priority, testSupported, install });
}

function registerModSource(id: string, name: string, onBrowse: () => void) {
  modSources.push({ id, name, onBrowse });
}

function registerMerge(test: MergeTest, merge: MergeFunc, modType: string) {
  mergers.push({ test, merge, modType });
}

/**
 * look at the file actions and act accordingly. Depending on the action this can
 * be a direct file operation or a modification to the previous manifest so that
 * the deployment ext runs the necessary operation
 * @param {string} sourcePath the "virtual" mod directory
 * @param {string} outputPath the destination directory where the game expects mods
 * @param {IDeployedFile[]} lastDeployment previous deployment to use as reference
 * @param {IFileEntry[]} fileActions actions the user selected for external changes
 * @returns {Promise<IDeployedFile[]>} an updated deployment manifest to use as a reference
 *                                     for the new one
 */
function applyFileActions(sourcePath: string,
                          outputPath: string,
                          lastDeployment: IDeployedFile[],
                          fileActions: IFileEntry[]): Promise<IDeployedFile[]> {
  if (fileActions === undefined) {
    return Promise.resolve(lastDeployment);
  }

  const actionGroups: { [type: string]: IFileEntry[] } = fileActions.reduce((prev, value) => {
    const action = (value.action === 'newest')
      ? (value.sourceModified > value.destModified) ? 'drop' : 'import'
      : value.action;

    setdefault(prev, action, []).push(value);
    return prev;
  }, {});

  // not doing anything with 'nop'. The regular deployment code is responsible for doing the right
  // thing in this case.

  // process the actions that the user selected in the dialog
  return Promise.map(actionGroups['drop'] || [],
      // delete the links the user wants to drop.
      (entry) => truthy(entry.filePath)
          ? fs.removeAsync(path.join(outputPath, entry.filePath))
          : Promise.reject(new Error('invalid file path')))
    .then(() => Promise.map(actionGroups['delete'] || [],
      entry => truthy(entry.filePath)
          ? fs.removeAsync(path.join(sourcePath, entry.source, entry.filePath))
          : Promise.reject(new Error('invalid file path'))))
    .then(() => Promise.map(actionGroups['import'] || [],
      // copy the files the user wants to import
      (entry) => {
        const source = path.join(sourcePath, entry.source, entry.filePath);
        const deployed = path.join(outputPath, entry.filePath);
        // Very rarely we have a case where the files are links of each other
        // (or at least node reports that) so the copy would fail.
        // Instead of handling the errors (when we can't be sure if it's due to a bug in node.js
        // or the files are actually identical), delete the target first, that way the copy
        // can't fail
        return fs.removeAsync(source)
          .then(() => fs.copyAsync(deployed, source))
          .catch({ code: 'ENOENT' }, (err: any) => log('warn', 'file disappeared', err.path));
      }))
    .then(() => {
      // remove files that the user wants to restore from
      // the activation list because then they get reinstalled.
      // this includes files that were deleted and those replaced
      const dropSet = new Set([].concat(
        (actionGroups['restore'] || []).map(entry => entry.filePath),
        (actionGroups['drop'] || []).map(entry => entry.filePath),
        // also remove the files that got deleted, except these won't be reinstalled
        (actionGroups['delete'] || []).map(entry => entry.filePath),
      ));
      const newDeployment = lastDeployment.filter(entry => !dropSet.has(entry.relPath));
      lastDeployment = newDeployment;
      return Promise.resolve();
    })
    .then(() => lastDeployment);
}

function bakeSettings(api: IExtensionApi, profile: IProfile, sortedModList: IMod[]) {
  return api.emitAndAwait('bake-settings', profile.gameId, sortedModList, profile);
}

function genSubDirFunc(game: IGame): (mod: IMod) => string {
  if (typeof(game.mergeMods) === 'boolean') {
    return game.mergeMods
      ? () => ''
      : (mod: IMod) => mod.id;
  } else {
    return game.mergeMods;
  }
}

function showCycles(api: IExtensionApi, cycles: string[][], gameId: string) {
  const id = shortid();
  return api.showDialog('error', 'Cycles', {
    text: 'Dependency rules between your mods contain cycles, '
      + 'like "A after B" and "B after A". You need to remove one of the '
      + 'rules causing the cycle, otherwise your mods can\'t be '
      + 'applied in the right order.',
    links: cycles.map((cycle, idx) => (
      { label: cycle.join(', '), action: () => {
        api.closeDialog(id);
        api.events.emit('edit-mod-cycle', gameId, cycle);
      } }
    )),
  }, [
    { label: 'Close' },
  ], id);
}

function genUpdateModDeployment() {
  return (api: IExtensionApi, manual: boolean, profileId?: string,
          progressCB?: (text: string, percent: number) => void): Promise<void> => {
    let notificationId: string;

    const progress = (text: string, percent: number) => {
      log('debug', 'deployment progress', { text, percent });
      if (progressCB !== undefined) {
        progressCB(text, percent);
      }
      api.store.dispatch(updateNotification(notificationId, percent, text));
    };
    let state = api.store.getState();
    let profile: IProfile = profileId !== undefined
      ? getSafe(state, ['persistent', 'profiles', profileId], undefined)
      : activeProfile(state);
    if (profile === undefined) {
      // Used to report an exception here but I don't think this is an error, the call
      // can be delayed so it's completely possible there is no profile active at the the time
      // or has been deleted by then. Rare but not a bug
      api.store.dispatch(dismissNotification(notificationId));
      return Promise.resolve();
    }
    const gameId = profile.gameId;
    const stagingPath = installPathForGame(state, gameId);
    const gameDiscovery =
      getSafe(state, ['settings', 'gameMode', 'discovered', gameId], undefined);
    const game = getGame(gameId);
    if (game === undefined) {
      return Promise.reject(new Error('Game no longer available'));
    }
    const modPaths = game.getModPaths(gameDiscovery.path);
    const t = api.translate;
    const activator = getCurrentActivator(state, gameId, true);

    if (activator === undefined) {
      const selectedActivator = getSelectedActivator(state, gameId);
      const modPaths = getGame(gameId).getModPaths(gameDiscovery.path)
      const types = Object.keys(modPaths)
        .filter(typeId => truthy(modPaths[typeId]));

      const err = allTypesSupported(selectedActivator, state, gameId, types);
      if ((selectedActivator !== undefined) && (err !== undefined)) {
        api.showErrorNotification('Deployment not possible',
                                  err.description(t),
                                  { allowReport: false });
      } // otherwise there should already be a notification
      return Promise.resolve();
    }

    const mods = state.persistent.mods[profile.gameId] || {};
    const gate = manual ? Promise.resolve() : activator.userGate();

    const lastDeployment: { [typeId: string]: IDeployedFile[] } = {};
    const newDeployment: { [typeId: string]: IDeployedFile[] } = {};

    const fileMergers = mergers.reduce((prev: IResolvedMerger[], merge) => {
      const match = merge.test(game, gameDiscovery);
      if (match !== undefined) {
        prev.push({match, merge: merge.merge, modType: merge.modType});
      }
      return prev;
    }, []);

    // test if anything was changed by an external application
    return gate
      .then(() => {
        notificationId = api.sendNotification({
          type: 'activity',
          message: t('Deploying mods'),
          title: t('Deploying'),
        });

        api.store.dispatch(startActivity('mods', 'deployment'));

        log('debug', 'load activation');
        return Promise.each(Object.keys(modPaths).filter(typeId => truthy(modPaths[typeId])),
          typeId => loadActivation(api, typeId, modPaths[typeId], stagingPath, activator).then(
            deployedFiles => lastDeployment[typeId] = deployedFiles));
      })
      .then(() => {
        progress(t('Running pre-deployment events'), 2);
        return api.emitAndAwait('will-deploy', profile.id, lastDeployment);
      })
      .then(() => {
        // for each mod type, check if the local files were changed outside vortex
        const changes: { [typeId: string]: IFileChange[] } = {};
        log('debug', 'determine external changes');
        // update mod state again because if the user did have to confirm,
        // it's more intuitive if we deploy the state at the time he confirmed, not when
        // the deployment was triggered
        state = api.store.getState();
        profile = profileId !== undefined
          ? getSafe(state, ['persistent', 'profiles', profileId], undefined)
          : activeProfile(state);
        if (profile === undefined) {
          return Promise.reject(new ProcessCanceled('Profile no longer exists.'));
        }
        progress(t('Checking for external changes'), 5);
        return Promise.each(Object.keys(modPaths),
          typeId => {
            log('debug', 'checking external changes',
                { modType: typeId, count: lastDeployment[typeId].length });
            return activator.externalChanges(profile.gameId, stagingPath, modPaths[typeId],
                                             lastDeployment[typeId])
              .then(fileChanges => {
                if (fileChanges.length > 0) {
                  changes[typeId] = fileChanges;
                }
            });
          })
          .then(() => changes);
      })
      .then((changes: { [typeId: string]: IFileChange[] }) => {
        log('debug', 'done checking for external changes');
        progress(t('Sorting mods'), 30);
        return (Object.keys(changes).length === 0) ?
                   Promise.resolve([]) :
                   api.store.dispatch(showExternalChanges(changes));
      })
      .then((fileActions: IFileEntry[]) => Promise.mapSeries(Object.keys(lastDeployment),
        typeId => applyFileActions(stagingPath, modPaths[typeId],
                                   lastDeployment[typeId],
                                   fileActions.filter(action => action.modTypeId === typeId))
                .then(newLastDeployment => lastDeployment[typeId] = newLastDeployment)))
      // sort (all) mods based on their dependencies so the right files get activated
      .then(() => {
        const modState: { [id: string]: IProfileMod } =
          profile !== undefined ? profile.modState : {};
        const unsorted = Object.keys(mods)
            .map((key: string) => mods[key])
            .filter((mod: IMod) => getSafe(modState, [mod.id, 'enabled'], false));

        return sortMods(profile.gameId, unsorted, api)
          .catch(CycleError, () => Promise.reject(
            new ProcessCanceled('Deployment is not possible when you have cyclical mod rules.')));
      })
      .then((sortedModList: IMod[]) => {
        const mergedFileMap: { [modType: string]: string[] } = {};

        progress(t('Merging mods'), 35);

        const mergeModTypes = Object.keys(modPaths)
          .filter(modType => fileMergers.find(merger => merger.modType === modType) !== undefined);

        return Promise.mapSeries(mergeModTypes, typeId => {
          const mergePath = truthy(typeId)
            ? MERGED_PATH + '.' + typeId
            : MERGED_PATH;
          return removePersistent(api.store, path.join(stagingPath, mergePath));
        })
        .then(() => Promise.each(mergeModTypes,
          typeId => mergeMods(api, game, stagingPath, modPaths[typeId],
                              sortedModList.filter(mod => (mod.type || '') === typeId),
                              lastDeployment[typeId],
                              fileMergers)
        .then(mergedFiles => {
          mergedFileMap[typeId] = mergedFiles;
        }))
        // activate them all, once per mod type
        .then(() => {
          progress(t('Starting deployment'), 35);
          const deployProgress =
            (name, percent) => progress(t('Deploying: ') + name, 50 + percent / 2);

          const undiscovered = Object.keys(modPaths).filter(typeId => !truthy(modPaths[typeId]));
          let prom = Promise.resolve();
          if (undiscovered.length !== 0) {
            prom = api.showDialog('error', 'Deployment target unknown', {
              text: 'The deployment directory for some mod type(s) ({{ types }}) '
                  + 'is unknown. Mods of these types will not be deployed. '
                  + 'Maybe this/these type(s) require further configuration or '
                  + 'external tools.',
              parameters: {
                types: undiscovered.join(', '),
              },
            }, [ { label: 'Cancel' }, { label: 'Ignore' } ])
            .then(result => (result.action === 'Cancel')
                ? Promise.reject(new UserCanceled())
                : Promise.resolve());
          }
          const overwritten: IMod[] = [];
          return prom
            .then(() => Promise.each(
              Object.keys(modPaths).filter(typeId => undiscovered.indexOf(typeId) === -1),
              typeId => {
                const filteredModList = sortedModList.filter(mod => (mod.type || '') === typeId);
                log('debug', 'Deploying mod type',
                    { typeId, path: modPaths[typeId], count: lastDeployment[typeId].length });
                return deployMods(api,
                                  game.id,
                                  stagingPath, modPaths[typeId],
                                  filteredModList,
                                  activator, lastDeployment[typeId],
                                  typeId, new Set(mergedFileMap[typeId]),
                                  genSubDirFunc(game),
                                  deployProgress)
                  .then(newActivation => {
                    overwritten.push(...filteredModList.filter(mod =>
                      newActivation.find(entry =>
                        entry.source === mod.installationPath) === undefined));

                    newDeployment[typeId] = newActivation;

                    return doSaveActivation(api, typeId,
                                            modPaths[typeId], stagingPath,
                                            newActivation, activator.id)
                      .catch(err => api.showDialog('error', 'Saving manifest failed', {
                        text: 'Saving the manifest failed (see error below). '
                            + 'This could lead to errors later on, ',
                        message: err.message,
                      }, []));
                  });
              }))
            .then(() => {
              progress(t('Running post-deployment events'), 99);
              return api.emitAndAwait('did-deploy', profile.id, newDeployment,
                                      (title: string) => {
                progress(title, 99);
              });
              })
            .then(() => {
              if (overwritten.length > 0) {
                api.sendNotification({
                  id: 'redundant-mods',
                  type: 'info',
                  message: 'Some mods are redundant',
                  actions: [
                    { title: 'Show', action: dismiss => {
                      return api.showDialog('info', 'Redundant mods', {
                        text: 'Some of the enabled mods either contain no files or all files '
                            + 'they do contain are entirely overwritten by another mod. '
                            + 'These redundant mods don\'t do any harm except slow down '
                            + 'deployment a bit.',
                        checkboxes: overwritten.map((mod: IMod): ICheckbox => ({
                          id: mod.id,
                          text: renderModName(mod),
                          value: true,
                        })),
                      }, [
                        { label: 'Disable selected' },
                        { label: 'Close', default: true },
                      ]).then(result => {
                        if (result.action === 'Disable selected') {
                          Object.keys(result.input)
                            .filter(modId => result.input[modId])
                            .forEach(modId => {
                              api.store.dispatch(setModEnabled(profile.id, modId, false));
                            });
                          dismiss();
                        }
                      });
                    } },
                  ],
                });
              }
            });
        })
        .then(() => {
          progress(t('Preparing game settings'), 100);
          return bakeSettings(api, profile, sortedModList);
        }))
        .then(() => {
          api.store.dispatch(setDeploymentNecessary(game.id, false));
        });
      })
      .catch(UserCanceled, () => undefined)
      .catch(ProcessCanceled, err => {
        api.sendNotification({
          type: 'warning',
          title: 'Deployment interrupted',
          message: err.message,
        });
      })
      .catch(TemporaryError, err => {
        api.showErrorNotification('Failed to deploy mods, please try again',
                                  err.message, { allowReport: false });
      })
      .catch(CycleError, err => {
        api.sendNotification({
          id: 'mod-cycle-warning',
          type: 'warning',
          message: 'Mod rules contain cycles',
          actions: [
            { title: 'Show', action: () => {
              showCycles(api, err.cycles, profile.gameId);
            } },
          ],
        });
      })
      .catch(err => {
        if ((err.code === undefined) && (err.errno !== undefined)) {
          // unresolved windows error code
          return api.showErrorNotification('Failed to deploy mods', {
            error: err,
            ErrorCode: err.errno
          });
        }
        return api.showErrorNotification('Failed to deploy mods', err, {
          allowReport: (err.code !== 'EPERM') && (err.allowReport !== false),
        });
      })
      .finally(() => {
        api.store.dispatch(stopActivity('mods', 'deployment'));
        api.dismissNotification(notificationId);
      });
  };
}

function doSaveActivation(api: IExtensionApi, typeId: string,
                          deployPath: string, stagingPath: string,
                          files: IDeployedFile[], activatorId: string) {
  const state: IState = api.store.getState();
  return saveActivation(typeId, state.app.instanceId, deployPath, stagingPath, files, activatorId)
    .catch(err => api.showDialog('error', 'Saving manifest failed', {
      text: 'Saving the manifest failed (see error below). This could lead to errors '
        + '(e.g. orphaned files in the game directory, external changes not being detected) '
        + 'later on. Please either retry or immediately "purge" after this and try '
        + 'deploying again.',
      message: err.stack,
    }, [
      { label: 'Retry' },
      { label: 'Ignore' },
    ])
    .then(result => (result.action === 'Retry')
      ? doSaveActivation(api, typeId, deployPath, stagingPath, files, activatorId)
      : Promise.resolve()));
}

function genModsSourceAttribute(api: IExtensionApi): ITableAttribute<IMod> {
  return {
    id: 'modSource',
    name: 'Source',
    help: getText('source', api.translate),
    description: 'Source the mod was downloaded from',
    icon: 'database',
    placement: 'both',
    isSortable: true,
    isToggleable: true,
    isDefaultVisible: false,
    supportsMultiple: true,
    calc: mod => {
      if (mod.attributes === undefined) {
        return 'None';
      }
      const source = modSources.find(iter => iter.id === mod.attributes['source']);
      return source !== undefined ? source.name : 'None';
    },
    edit: {
      choices: () => modSources.map(source => ({ key: source.id, text: source.name })),
      onChangeValue: (mods: IMod[], newValue: string) => {
        const store = api.store;
        const state = store.getState();
        const gameMode = activeGameId(state);
        mods.forEach(mod => {
          if (mod.state === 'downloaded') {
            store.dispatch(setDownloadModInfo(mod.id, 'source', newValue));
          } else {
            store.dispatch(setModAttribute(gameMode, mod.id, 'source', newValue));
          }
        });
      },
    },
  };
}

function genValidActivatorCheck(api: IExtensionApi) {
  return () => new Promise<ITestResult>((resolve, reject) => {
    const state = api.store.getState();
    if (getSupportedActivators(state).length > 0) {
      return resolve(undefined);
    }

    const gameId = activeGameId(state);
    const modPaths = getModPaths(state, gameId);

    if (modPaths === undefined) {
      return resolve(undefined);
    }

    type IUnavailableReasonEx = IUnavailableReason & { activator?: string };

    const reasons: IUnavailableReasonEx[] = getAllActivators().map(activator => {
      const reason: IUnavailableReasonEx =
        allTypesSupported(activator, state, gameId, Object.keys(modPaths));
      if (reason !== undefined) {
        reason.activator = activator.id;
      }
      return reason;
    });

    return resolve({
      description: {
        short: 'Mods can\'t be deployed.',
      },
      severity: 'error',
      automaticFix: () => new Promise<void>((fixResolve, fixReject) => {
        api.store.dispatch(setDeploymentProblem(reasons.map(reason => ({
          activator: reason.activator,
          message: reason.description(api.translate),
          solution: reason.solution !== undefined ? reason.solution(api.translate) : undefined,
          order: reason.order || 1000,
          hasAutomaticFix: reason.fixCallback !== undefined,
        })).sort((lhs, rhs) => lhs.order - rhs.order)));
      }),
    });
  });
}

function attributeExtractor(input: any) {
  return Promise.resolve({
    version: getSafe(input.meta, ['fileVersion'], undefined),
    logicalFileName: getSafe(input.meta, ['logicalFileName'], undefined),
    rules: getSafe(input.meta, ['rules'], undefined),
    category: getSafe(input.meta, ['details', 'category'], undefined),
    description: getSafe(input.meta, ['details', 'description'], undefined),
    author: getSafe(input.meta, ['details', 'author'], undefined),
    homepage: getSafe(input.meta, ['details', 'homepage'], undefined),
    variant: getSafe(input.custom, ['variant'], undefined),
  });
}

function upgradeExtractor(input: any) {
  return Promise.resolve({
    category: getSafe(input.previous, ['category'], undefined),
    customFileName: getSafe(input.previous, ['customFileName'], undefined),
    variant: getSafe(input.previous, ['variant'], undefined),
    notes: getSafe(input.previous, ['notes'], undefined),
  });
}

function cleanupIncompleteInstalls(api: IExtensionApi) {
  const store: Redux.Store<IState> = api.store;

  const { mods } = store.getState().persistent;

  Object.keys(mods).forEach(gameId => {
    Object.keys(mods[gameId]).forEach(modId => {
      const mod = mods[gameId][modId];
      if (mod.state === 'installing') {
        if (mod.installationPath !== undefined) {
          const instPath = installPathForGame(store.getState(), gameId);
          const fullPath = path.join(instPath, mod.installationPath);
          log('warn', 'mod was not installed completelely and will be removed', { mod, fullPath });
          // this needs to be synchronous because once is synchronous and we have to complete this
          // before the application fires the gamemode-changed event because at that point we
          // create new mods from the unknown directories (especially the .installing ones)
          try {
            fs.removeSync(fullPath);
          } catch (err) {
            if (err.code !== 'ENOENT') {
              log('error', 'failed to clean up', err);
            }
          }
          try {
            fs.removeSync(fullPath + '.installing');
          } catch (err) {
            if (err.code !== 'ENOENT') {
              log('error', 'failed to clean up', err);
            }
          }
        }
        store.dispatch(removeMod(gameId, modId));
      }
    });
  });
}

let blockDeploy: Promise<void> = Promise.resolve();

function onModsEnabled(api: IExtensionApi, deploymentTimer: Debouncer) {
  return (mods: string[], enabled: boolean, gameId: string) => {
    const { store } = api;
    const state: IState = store.getState();
    const { notifications } = state.session.notifications;
    const notiIds = new Set(notifications.map(noti => noti.id));
    mods.forEach(modId => {
      const notiId = `may-enable-${modId}`;
      if (notiIds.has(notiId)) {
        api.dismissNotification(notiId);
      }
    });
    if (state.settings.automation.deploy) {
      deploymentTimer.schedule(undefined, false);
    } else if (!state.persistent.deployment.needToDeploy[gameId]) {
      store.dispatch(setDeploymentNecessary(gameId, true));
    }
  };
}

function onDeploySingleMod(api: IExtensionApi) {
  return (gameId: string, modId: string, enable?: boolean) => {
    const state: IState = api.store.getState();
    const game = getGame(gameId);
    const discovery = getSafe(state, ['settings', 'gameMode', 'discovered', gameId], undefined);
    if ((game === undefined) || (discovery === undefined)) {
      return Promise.resolve();
    }
    const mod: IMod = getSafe(state, ['persistent', 'mods', game.id, modId], undefined);
    if (mod === undefined) {
      return Promise.resolve();
    }
    const activator = getCurrentActivator(state, gameId, false);

    if (activator === undefined) {
      return Promise.resolve();
    }

    const dataPath = game.getModPaths(discovery.path)[mod.type || ''];
    if (!truthy(dataPath)) {
      return Promise.resolve();
    }
    const stagingPath = installPathForGame(state, gameId);

    const subdir = genSubDirFunc(game);
    let normalize: Normalize;
    return getNormalizeFunc(dataPath)
      .then(norm => {
        normalize = norm;
        return loadActivation(api, mod.type, dataPath, stagingPath, activator);
      })
      .then(lastActivation => activator.prepare(dataPath, false, lastActivation, normalize))
      .then(() => (mod !== undefined)
        ? (enable !== false)
          ? activator.activate(path.join(stagingPath, mod.installationPath),
                               mod.installationPath, subdir(mod), new Set())
          : activator.deactivate(path.join(stagingPath, mod.installationPath), subdir(mod))
        : Promise.resolve())
      .tapCatch(() => {
        if (activator.cancel !== undefined) {
          activator.cancel(gameId, dataPath, stagingPath);
        }
      })
      .then(() => activator.finalize(gameId, dataPath, stagingPath))
      .then(newActivation =>
<<<<<<< HEAD
        doSaveActivation(api, mod.type, dataPath, stagingPath, newActivation, activator.id));
=======
        doSaveActivation(api, mod.type, dataPath, newActivation, activator.id))
      .catch(err => {
        api.showErrorNotification('Failed to deploy mod', err, {
          message: modId,
        });
      });
>>>>>>> f6698f91
  };
}

function onNeedToDeploy(api: IExtensionApi, current: any) {
  if (current) {
    api.sendNotification({
      id: 'deployment-necessary',
      type: 'info',
      message: 'Deployment necessary',
      actions: [
        {
          title: 'Deploy', action: (dismiss) => {
            dismiss();
            api.events.emit('deploy-mods', onceCB((err) => {
              if (err !== null) {
                if (err instanceof NoDeployment) {
                  showError(api.store.dispatch,
                    'You need to select a deployment method in settings',
                    undefined, { allowReport: false });
                } else {
                  showError(api.store.dispatch, 'Failed to activate mods', err);
                }
              }
            }));
          },
        },
      ],
    });
  } else {
    api.dismissNotification('deployment-necessary');
  }
}

function once(api: IExtensionApi) {
  const store: Redux.Store<any> = api.store;

  if (installManager === undefined) {
    installManager = new InstallManager(
        (gameId: string) => installPathForGame(store.getState(), gameId));
    installers.forEach((installer: IInstaller) => {
      installManager.addInstaller(installer.priority, installer.testSupported,
                                  installer.install);
    });
  }

  const updateModDeployment = genUpdateModDeployment();
  const deploymentTimer = new Debouncer(
      (manual: boolean, profileId: string, progressCB) => {
        blockDeploy = blockDeploy
          .then(() => updateModDeployment(api, manual, profileId, progressCB));
        return blockDeploy;
      }, 2000);

  api.events.on('deploy-mods', (callback: (err: Error) => void, profileId?: string,
                                progressCB?: (text: string, percent: number) => void) => {
    if (!(callback as any).called) {
      deploymentTimer.runNow(callback, true, profileId, progressCB);
    }
  });

  api.onAsync('deploy-single-mod', onDeploySingleMod(api));

  api.events.on('purge-mods', (callback: (err: Error) => void) => {
    blockDeploy = blockDeploy.then(() => purgeMods(api)
      .then(() => callback(null))
      .catch(err => callback(err)));
  });

  api.events.on('await-activation', (callback: (err: Error) => void) => {
    deploymentTimer.wait(callback);
  });

  api.events.on('mods-enabled', onModsEnabled(api, deploymentTimer));

  api.events.on('gamemode-activated',
      (newMode: string) => onGameModeActivated(api, getAllActivators(), newMode));

  api.onStateChange(
      ['settings', 'mods', 'installPath'],
      (previous, current) => onPathsChanged(api, previous, current));

  api.onStateChange(
      ['persistent', 'mods'],
      (previous, current) => onModsChanged(api, previous, current));

  api.onStateChange(
      ['persistent', 'deployment', 'needToDeploy'],
    (previous, current) => {
      const gameMode = activeGameId(store.getState());
      if (previous[gameMode] !== current[gameMode]) {
        onNeedToDeploy(api, current[gameMode]);
      }
    },
  );

  api.events.on('start-install', (archivePath: string,
                                  callback?: (error, id: string) => void) => {
    installManager.install(null, archivePath, [ activeGameId(store.getState()) ],
          api, {
            download: {
              localPath: path.basename(archivePath),
            },
          },
          true, false, callback);
  });

  api.events.on(
      'start-install-download',
      (downloadId: string, callback?: (error, id: string) => void) =>
          onStartInstallDownload(api, installManager, downloadId, callback));

  api.events.on(
      'remove-mod',
      (gameMode: string, modId: string, callback?: (error: Error) => void) =>
          onRemoveMod(api, getAllActivators(), gameMode, modId, callback));

  api.events.on('create-mod',
      (gameMode: string, mod: IMod, callback: (error: Error) => void) => {
        onAddMod(api, gameMode, mod, callback);
      });

  cleanupIncompleteInstalls(api);
}

function checkPendingTransfer(api: IExtensionApi): Promise<ITestResult> {
  let result: ITestResult;
  const state = api.store.getState();

  const gameMode = activeGameId(state);
  if (gameMode === undefined) {
    return Promise.resolve(result);
  }

  const pendingTransfer: string[] = ['persistent', 'transactions', 'transfer', gameMode];
  const transferDestination = getSafe(state, pendingTransfer, undefined);
  if (transferDestination === undefined) {
    return Promise.resolve(result);
  }

  result = {
    severity: 'warning',
    description: {
      short: 'Folder transfer was interrupted',
      long: 'An attempt to move the staging folder was interrupted. You should let '
          + 'Vortex clean up now, otherwise you may be left with unnecessary copies of files.',
    },
    automaticFix: () => new Promise<void>((fixResolve, fixReject) => {
      return fs.removeAsync(transferDestination)
        .then(() => {
          api.store.dispatch(setTransferMods(gameMode, undefined));
          fixResolve();
        })
        .catch(err => {
          if (err.code === 'ENOENT') {
            // Destination is already gone, that's fine.
            api.store.dispatch(setTransferMods(gameMode, undefined));
            fixResolve();
          } else {
            fixReject();
          }
        });
    }),
  };

  return Promise.resolve(result);
}

function checkStagingFolder(api: IExtensionApi): Promise<ITestResult> {
  let result: ITestResult;
  const state = api.store.getState();

  const gameMode = activeGameId(state);
  if (gameMode === undefined) {
    return Promise.resolve(result);
  }

  const discovery = currentGameDiscovery(state);
  const instPath = installPath(state);
  const basePath = getVortexPath('base');
  if (isChildPath(instPath, basePath)) {
    result = {
      severity: 'warning',
      description: {
        short: 'Invalid staging folder',
        long: 'Your mod staging folder is inside the Vortex application directory. '
          + 'This is a very bad idea beckaue that folder gets removed during updates so you would '
          + 'lose all your files on the next update.',
      },
    };
  } else if ((discovery !== undefined)
          && (discovery.path !== undefined)
          && isChildPath(instPath, discovery.path)) {
    result = {
      severity: 'warning',
      description: {
        short: 'Invalid staging folder',
        long: 'Your mod staging folder is inside the game folder.<br/>'
          + 'This is a very bad idea because that folder is under the control of the game '
          + '(and potentially Steam or similar) and may be moved or deleted - e.g. when the '
          + 'game is updated/repaired.<br/>'
          + 'Please choose a separate folder for the staging folder, one that no other '
          + 'application uses.',
      },
      automaticFix: () => new Promise<void>((fixResolve, fixReject) => {
        api.events.emit('show-main-page', 'application_settings');
        api.store.dispatch(setSettingsPage('Mods'));
        api.highlightControl('#install-path-form', 5000);
        api.events.on('hide-modal', (modal) => {
          if (modal === 'settings') {
            fixResolve();
          }
        });
      }),
    };
  }
  return Promise.resolve(result);
}

function init(context: IExtensionContext): boolean {
  const modsActivity = new ReduxProp(context.api, [
    ['session', 'base', 'activity', 'mods'],
  ], (activity: string[]) => (activity !== undefined) && (activity.length > 0));

  context.registerMainPage('mods', 'Mods',
    LazyComponent(() => require('./views/ModList')), {
    hotkey: 'M',
    group: 'per-game',
    visible: () => activeGameId(context.api.store.getState()) !== undefined,
    activity: modsActivity,
    props: () => ({ modSources }),
  });

  context.registerAction('mod-icons', 105, ActivationButton, {}, () => ({
    key: 'activate-button',
    activators: getAllActivators(),
  }));

  context.registerAction('mod-icons', 110, DeactivationButton, {}, () => ({
    key: 'deactivate-button',
    activators: getAllActivators(),
  }));

  const validActivatorCheck = genValidActivatorCheck(context.api);

  context.registerTest('valid-activator', 'gamemode-activated', validActivatorCheck);
  context.registerTest('valid-activator', 'settings-changed', validActivatorCheck);

  context.registerSettings('Mods', LazyComponent(() => require('./views/Settings')),
                           () => ({activators: getAllActivators()}));

  context.registerDialog('external-changes',
                         LazyComponent(() => require('./views/ExternalChangeDialog')));
  context.registerDialog('fix-deployment',
    LazyComponent(() => require('./views/FixDeploymentDialog')), () => {
      // nop
    });

  context.registerReducer(['session', 'mods'], sessionReducer);
  context.registerReducer(['settings', 'mods'], settingsReducer);
  context.registerReducer(['persistent', 'mods'], modsReducer);
  context.registerReducer(['persistent', 'deployment'], deploymentReducer);
  context.registerReducer(['persistent', 'transactions'], transactionsReducer);

  context.registerTableAttribute('mods', genModsSourceAttribute(context.api));

  context.registerTest('validate-staging-folder', 'gamemode-activated',
    () => checkStagingFolder(context.api));
  context.registerTest('validate-staging-folder', 'settings-changed',
    () => checkStagingFolder(context.api));
  context.registerTest('verify-mod-transfers', 'gamemode-activated',
    () => checkPendingTransfer(context.api));

  context.registerDeploymentMethod = registerDeploymentMethod;
  context.registerInstaller = registerInstaller;
  context.registerAttributeExtractor = registerAttributeExtractor;
  context.registerModSource = registerModSource;
  context.registerMerge = registerMerge;

  registerAttributeExtractor(100, attributeExtractor);
  registerAttributeExtractor(200, upgradeExtractor);

  registerInstaller('fallback', 1000, basicInstaller.testSupported, basicInstaller.install);

  context.registerStartHook(100, 'check-deployment',
                            input => preStartDeployHook(context.api, input));

  context.once(() => once(context.api));

  return true;
}

export default init;<|MERGE_RESOLUTION|>--- conflicted
+++ resolved
@@ -750,16 +750,12 @@
       })
       .then(() => activator.finalize(gameId, dataPath, stagingPath))
       .then(newActivation =>
-<<<<<<< HEAD
-        doSaveActivation(api, mod.type, dataPath, stagingPath, newActivation, activator.id));
-=======
-        doSaveActivation(api, mod.type, dataPath, newActivation, activator.id))
+        doSaveActivation(api, mod.type, dataPath, stagingPath, newActivation, activator.id))
       .catch(err => {
         api.showErrorNotification('Failed to deploy mod', err, {
           message: modId,
         });
       });
->>>>>>> f6698f91
   };
 }
 
